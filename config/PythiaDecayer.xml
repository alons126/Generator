<?xml version="1.0" encoding="ISO-8859-1"?>

<alg_conf>

<!--
Configuration sets for the PYTHIA6 decayer

Configurable Parameters:
.......................................................................................................
Name             Type     Optional   Comment               Default
.......................................................................................................

-->

  <param_set name="Default">
<<<<<<< HEAD

     <param type="string" name="CommonDecay"> DecayFlags </param>

=======
     <param type="string" name="CommonDecay"> DecayFlags </param>
>>>>>>> 751f3ab8
  </param_set>

  <param_set name="BeforeHadronTransport">
     <param type="bool" name="RunBeforeHadronTransport"> true  </param>
  </param_set>

  <param_set name="AfterHadronTransport">
     <param type="bool" name="RunBeforeHadronTransport"> false </param>
  </param_set>

</alg_conf><|MERGE_RESOLUTION|>--- conflicted
+++ resolved
@@ -2,32 +2,26 @@
 
 <alg_conf>
 
-<!--
-Configuration sets for the PYTHIA6 decayer
+  <!--
+      Configuration sets for the PYTHIA6 decayer
 
 Configurable Parameters:
 .......................................................................................................
 Name             Type     Optional   Comment               Default
 .......................................................................................................
 
--->
+  -->
 
   <param_set name="Default">
-<<<<<<< HEAD
-
-     <param type="string" name="CommonDecay"> DecayFlags </param>
-
-=======
-     <param type="string" name="CommonDecay"> DecayFlags </param>
->>>>>>> 751f3ab8
+    <param type="string" name="CommonDecay"> DecayFlags </param>
   </param_set>
 
   <param_set name="BeforeHadronTransport">
-     <param type="bool" name="RunBeforeHadronTransport"> true  </param>
+    <param type="bool" name="RunBeforeHadronTransport"> true  </param>
   </param_set>
 
   <param_set name="AfterHadronTransport">
-     <param type="bool" name="RunBeforeHadronTransport"> false </param>
+    <param type="bool" name="RunBeforeHadronTransport"> false </param>
   </param_set>
 
 </alg_conf>