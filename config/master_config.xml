--- conflicted
+++ resolved
@@ -211,11 +211,8 @@
    <config alg="genie::BertuzzoDNuCOHPXSec">                BertuzzoDNuCOHPXSec.xml                </config>
    <config alg="genie::HybridXSecAlgorithm">                HybridXSecAlgorithm.xml                </config>
    <config alg="genie::HEDISPXSec">                         HEDISPXSec.xml                         </config>
-<<<<<<< HEAD
    <config alg="genie::XSecLinearCombinations">             XSecLinearCombinations.xml             </config>
-=======
    <config alg="genie::QvalueShifter">                      QvalueShifter.xml                      </config>
->>>>>>> fee2fa3a
 
    <!--  ****** CONFIGURATION FOR NUCLEAR ENV. ALGORITHMS ****** -->
    <config alg="genie::NuclearModelMap">             NuclearModelMap.xml             </config>
