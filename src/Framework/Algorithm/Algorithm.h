//____________________________________________________________________________
/*!

\class    genie::Algorithm

\brief    Algorithm abstract base class.

\author   Costas Andreopoulos <costas.andreopoulos \at stfc.ac.uk>
          University of Liverpool & STFC Rutherford Appleton Lab

          Marco Roda <mroda \at liverpool.ac.uk>
          University of Liverpool

\created  May 02, 2004

\cpright  Copyright (c) 2003-2019, The GENIE Collaboration
          For the full text of the license visit http://copyright.genie-mc.org
          or see $GENIE/LICENSE
*/
//____________________________________________________________________________

#ifndef _ALGORITHM_H_
#define _ALGORITHM_H_

#include <string>
#include <sstream>
#include <iostream>
#include <cassert>
#include <map>

#include "Framework/Algorithm/AlgStatus.h"
#include "Framework/Algorithm/AlgCmp.h"
#include "Framework/Algorithm/AlgId.h"
#include "Framework/Algorithm/AlgFactory.h"
#include "Framework/Registry/Registry.h"
#include "Framework/Registry/RegistryItemTypeDef.h"
#include "Framework/Messenger/Messenger.h"

using std::string;
using std::ostream;
using std::map;

namespace genie {

class Algorithm;

ostream & operator << (ostream & stream, const Algorithm & alg);

typedef map <string, Algorithm *>                 AlgMap;
typedef map <string, Algorithm *>::iterator       AlgMapIter;
typedef map <string, Algorithm *>::const_iterator AlgMapConstIter;
typedef pair<string, Algorithm *>                 AlgMapPair;

class Algorithm {

public:
  virtual ~Algorithm();

  //! Configure the algorithm with an external registry
  //!   The registry is merged with the top level registry if it is owned,
  //!   Otherwise a copy of it is added with the highest priority
  virtual void Configure (const Registry & config);

  //! Configure the algorithm from the AlgoConfigPool
  //!   based on param_set string given in input
  //! An algorithm contains a vector of registries coming from different 
  //!   xml configuration files, which are loaded according a very precise prioriy
  //! This methods will load a number registries in order of priority:
  //!   1) "Tunable" parameter set from CommonParametes. This is loaded with the
  //!      highest prioriry and it is designed to be used for tuning procedure
  //!      Usage not expected from the user.
  //!   2) For every string defined in "CommonParame" the corresponding parameter set will be loaded 
  //!      from CommonParameter.xml
  //!   3) parameter set specified by the config string and defined in the xml file of the algorithm
  //!   4) if config is not "Default" also the Default parameter set from the same xml file will be loaded
  //!      Effectively this avoids the repetion of a parameter when it is not changed in the requested configuration
  virtual void Configure (string config);

  //! Lookup configuration from the config pool
  //!   Similar logic from void Configure(string)
  virtual void FindConfig (void);

  //! Get configuration registry
  //!  Evaluate the summary of the configuration and returns it
  //!  The summary of a configuration is a merge of all the registries 
  //!  known to the algorithm (see Configure() methods) but every parameter is appearing only
  //!  once and in case of repetitions, only the parameter from the registry with the highest prioriry 
  //!  is considered.
  virtual const Registry & GetConfig(void) const ;

  //! Returns the pointer of the summary registry, see previous method
  //!  Gives access to the summary so it could be changed. 
  //!  The usage of this method is deprecated as it is mantained only for back compatibility. 
  //! If you need to add or chage a parter (or more), use the AddTopRegistry() instead
  Registry * GetOwnedConfig(void);

  //! Get algorithm ID
  virtual const AlgId & Id(void) const { return fID; }

  //! Get algorithm status
  virtual AlgStatus_t GetStatus(void) const { return fStatus; }

  //! Allow reconfigration after initializaton?
  //! Algorithms may opt-out, if reconfiguration is not necessary,
  //! to improve event reweighting speed.
  virtual bool AllowReconfig(void) const { return fAllowReconfig; }

  //! Compare with input algorithm
  virtual AlgCmp_t Compare(const Algorithm * alg) const;

  //! Set algorithm ID
  virtual void SetId(const AlgId & id);
  virtual void SetId(string name,  string config);

  //! Access the sub-algorithm pointed to by the input key, either from the
  //! local pool or from AlgFactory's pool
  const Algorithm * SubAlg(const RgKey & registry_key) const;

  //! Clone the configuration registry looked up from the configuration pool
  //! and take its ownership
  void AdoptConfig (void);

  //! Take ownership of the algorithms subtructure (sub-algorithms,...)
  //! by copying them from the AlgFactory pool to the local pool
  //! Also bring all the configuration variables to the top level config Registry.
  //! This can be used to group together a series of algorithms & their
  //! configurations and extract (a clone of) this group from the shared
  //! pools. Having a series of algorithms/configurations behaving as a
  //! monolithic block, with a single point of configuration (the top level)
  //! is to be used when bits & pieces of GENIE are used in isolation for
  //! data fitting or reweighting
  void AdoptSubstructure (void);

  //! Print algorithm info
  virtual void Print(ostream & stream) const;
  friend ostream & operator << (ostream & stream, const Algorithm & alg);


  static string BuildParamVectKey( const std::string & comm_name, unsigned int i ) ; 
  static string BuildParamVectSizeKey( const std::string & comm_name ) ; 

protected:
  Algorithm();
  Algorithm(string name);
  Algorithm(string name, string config);

  void Initialize         (void);
  void DeleteConfig       (void);
  void DeleteSubstructure (void);

  //! Split an incoming configuration Registry into a block valid for this algorithm
  //! Ownership of the returned registry belongs to the algo
  Registry * ExtractLocalConfig( const Registry & in ) const ;
  //! Split an incoming configuration Registry into a block valid for the sub-algo identified by alg_key
  Registry * ExtractLowerConfig( const Registry & in, const string & alg_key ) const ;

  bool         fAllowReconfig; ///<
  //  bool         fOwnsConfig;    ///< true if it owns its config. registry
  bool         fOwnsSubstruc;  ///< true if it owns its substructure (sub-algs,...)
  AlgId        fID;            ///< algorithm name and configuration set


  /// ideally these members should go private
  /// Registry will be access only through the GetParam method
  vector<Registry*>  fConfVect ;   ///< configurations registries from various sources
                                   ///<  the order of the vector is the precedence in case of repeated parameters
                                   ///<  position 0 -> Highest precedence
  vector<bool>       fOwnerships ; ///< ownership for every registry in fConfVect

  AlgStatus_t  fStatus;        ///< algorithm execution status
  AlgMap *     fOwnedSubAlgMp; ///< local pool for owned sub-algs (taken out of the factory pool)

  //! Ideal access to a parameter value from the vector of registries
  //! Returns true if the value is found and the parameters is set
  template<class T>
    bool GetParam( const RgKey & name, T & p, bool is_top_call = true ) const ;

  //! Ideal access to a parameter value from the vector of registries,
  //! With default value. Returns true if the value is set from the
  //! registries, false if the value is the default
  template<class T>
     bool GetParamDef( const RgKey & name, T & p, const T & def ) const ;

  //! Handle to load vectors of parameters
  template<class T>
<<<<<<< HEAD
    bool GetParamVect( const std::string & comm_name, std::vector<T> & v,
=======
    int GetParamVect( const std::string & comm_name, std::vector<T> & v,
>>>>>>> 10252716
    		       bool is_top_call = true ) const ;

  int GetParamVectKeys( const std::string & comm_name, std::vector<RgKey> & k,
			bool is_top_call = true ) const ;
  
  int   AddTopRegistry( Registry * rp, bool owns = true );  ///< add registry with top priority, also update ownership
  int   AddLowRegistry( Registry * rp, bool owns = true );  ///< add registry with lowest priority, also update ownership
  int   MergeTopRegistry( const Registry & r ) ;            ///< Merge with top level registry if first reg of the vector is owned
                                                            ///< Otherwise an owned copy is added as a top registry
  int   AddTopRegisties( const vector<Registry*> & rs, bool owns = false ) ; ///< Add registries with top priority, also udated Ownerships  

private:

  Registry *   fConfig;        ///< Summary configuration derived from fConvVect, not necessarily allocated

};

}       // genie namespace

#ifndef __CINT__  // don't even try for ROOT 5
#include "Framework/Algorithm/Algorithm.icc"
#endif

#endif  // _ALGORITHM_H_<|MERGE_RESOLUTION|>--- conflicted
+++ resolved
@@ -183,13 +183,9 @@
 
   //! Handle to load vectors of parameters
   template<class T>
-<<<<<<< HEAD
-    bool GetParamVect( const std::string & comm_name, std::vector<T> & v,
-=======
     int GetParamVect( const std::string & comm_name, std::vector<T> & v,
->>>>>>> 10252716
-    		       bool is_top_call = true ) const ;
-
+		      bool is_top_call = true ) const ;
+  
   int GetParamVectKeys( const std::string & comm_name, std::vector<RgKey> & k,
 			bool is_top_call = true ) const ;
   
