//____________________________________________________________________________
/*!

\class    genie::KineVar

\brief    Enumeration of kinematic variables

\author   Costas Andreopoulos <constantinos.andreopoulos \at cern.ch>
          University of Liverpool & STFC Rutherford Appleton Laboratory

\created  May 06, 2004

\cpright  Copyright (c) 2003-2022, The GENIE Collaboration
          For the full text of the license visit http://copyright.genie-mc.org      
*/
//____________________________________________________________________________

#ifndef _KINEMATIC_VAR_ENUM_H_
#define _KINEMATIC_VAR_ENUM_H_

#include <cassert>
#include <string>

using std::string;

namespace genie {

typedef enum EKineVar {

  kKVNull = 0,
  kKVx,
  kKVy,
  kKVQ2,
  kKVq2,
  kKVW,
  kKVt,
  kKVTk,
  kKVTl,
  kKVctl,
  kKVphikq,
  kKVSelx,
  kKVSely,
  kKVSelQ2,
  kKVSelq2,
  kKVSelW,
  kKVSelt,
  kKVSelTk,
  kKVSelTl,
  kKVSelctl,
  kKVSelphikq,
  kKVSelRad,
  kKVPn,
  kKVv,
  kKVphip,
  kKVctp,
  kKVSelv,
  kKVQ0,
  kKVQ3,
  kKVSelQ0,
  kKVSelQ3,
<<<<<<< HEAD
  kKVSelphip,
  kKVSelctp,
=======
  kKVn1,
  kKVn2,
  kKVn3,
>>>>>>> bf0e0a47
  // put all new enum names right before this line
  // do not change any previous ordering (neither insert nor delete)
  kNumOfKineVar

} KineVar_t;

class KineVar
{
public:

  //__________________________________________________________________________
  static string AsString(KineVar_t kv)
  {
    switch (kv) {
      case(kKVNull)    : return "** Undefined kinematic variable **";    break;
      case(kKVx)       : return " *Running* Bjorken x";                  break;
      case(kKVy)       : return " *Running* Inelasticity y";             break;
      case(kKVQ2)      : return " *Running* Momentum transfer Q2 (>0)";  break;
      case(kKVq2)      : return " *Running* Momentum transfer q2 (<0)";  break;
      case(kKVW)       : return " *Running* Hadronic invariant mass W";  break;
      case(kKVt)       : return " *Running* COH 4p transfer to nucleus"; break;
      case(kKVTk)      : return " *Running* meson kinetic energy";       break;
      case(kKVTl)      : return " *Running* lepton kinetic energy";      break;
      case(kKVctl)     : return " *Running* cosine of lepton theta";     break;
      case(kKVphikq)   : return " *Running* ASK phi kq";                 break;
      case(kKVSelx)    : return "*Selected* Bjorken x";                  break;
      case(kKVSely)    : return "*Selected* Inelasticity y";             break;
      case(kKVSelQ2)   : return "*Selected* Momentum transfer Q2 (>0)";  break;
      case(kKVSelq2)   : return "*Selected* Momentum transfer q2 (<0)";  break;
      case(kKVSelW)    : return "*Selected* Hadronic invariant mass W";  break;
      case(kKVSelt)    : return "*Selected* COH 4p transfer to nucleus"; break;
      case(kKVSelTk)   : return "*Selected* ASK kaon kinetic energy";    break;
      case(kKVSelTl)   : return "*Selected* ASK lepton kinetic energy";  break;
      case(kKVSelctl)  : return "*Selected* ASK cosine lepton theta";    break;
      case(kKVSelphikq): return "*Selected* ASK phi kq";                 break;
      case(kKVSelRad)  : return "*Selected* Struck particle position";   break;
      case(kKVPn)      : return " *Running* Hit nucleon momentum";       break;
      case(kKVv)       : return " *Running* Energy transfer";            break;
      case(kKVphip)    : return " *Running* MK final pion phi";          break;
      case(kKVctp)     : return " *Running* MK cosine final pion theta"; break;
      case(kKVSelv)    : return "*Selected* Energy transfer";            break;
      case(kKVQ0)      : return " *Running* Energy transfer (Q0)" ;      break;
      case(kKVQ3)      : return " *Running* three momentum transfer" ;   break;
      case(kKVSelQ0)   : return "*Selected* energy transfer (Q0) " ;     break;
      case(kKVSelQ3)   : return "*Selected* three momentum transfer" ;   break;
<<<<<<< HEAD
      case(kKVSelphip) : return "*Selected* MK final pion phi";          break;
      case(kKVSelctp)  : return "*Selected* MK cosine final pion theta"; break;
=======
      case(kKVn1)     : return " *Running* Normalized variable n1"  ;   break;
      case(kKVn2)     : return " *Running* Normalized variable n2"  ;   break;
      case(kKVn3)     : return " *Running* Normalized variable n3"  ;   break;

>>>>>>> bf0e0a47
      default          : return "** Unknown kinematic variable **";      break;
    }
    return "** Unknown kinematic variable **";
  }
  //__________________________________________________________________________
};

}      // genie namespace

#endif // _KINEMATIC_VAR_ENUM_H_<|MERGE_RESOLUTION|>--- conflicted
+++ resolved
@@ -58,14 +58,11 @@
   kKVQ3,
   kKVSelQ0,
   kKVSelQ3,
-<<<<<<< HEAD
-  kKVSelphip,
-  kKVSelctp,
-=======
   kKVn1,
   kKVn2,
   kKVn3,
->>>>>>> bf0e0a47
+  kKVSelphip,
+  kKVSelctp
   // put all new enum names right before this line
   // do not change any previous ordering (neither insert nor delete)
   kNumOfKineVar
@@ -111,15 +108,11 @@
       case(kKVQ3)      : return " *Running* three momentum transfer" ;   break;
       case(kKVSelQ0)   : return "*Selected* energy transfer (Q0) " ;     break;
       case(kKVSelQ3)   : return "*Selected* three momentum transfer" ;   break;
-<<<<<<< HEAD
+      case(kKVn1)      : return " *Running* Normalized variable n1"  ;   break;
+      case(kKVn2)      : return " *Running* Normalized variable n2"  ;   break;
+      case(kKVn3)       : return " *Running* Normalized variable n3"  ;   break;
       case(kKVSelphip) : return "*Selected* MK final pion phi";          break;
       case(kKVSelctp)  : return "*Selected* MK cosine final pion theta"; break;
-=======
-      case(kKVn1)     : return " *Running* Normalized variable n1"  ;   break;
-      case(kKVn2)     : return " *Running* Normalized variable n2"  ;   break;
-      case(kKVn3)     : return " *Running* Normalized variable n3"  ;   break;
-
->>>>>>> bf0e0a47
       default          : return "** Unknown kinematic variable **";      break;
     }
     return "** Unknown kinematic variable **";
