--- conflicted
+++ resolved
@@ -68,15 +68,11 @@
   kPSTAfE,
   kPSEgTlOgfE,
   kPSDMELEvGen, // Equivalent to kPSQELEvGen for Dark Matter scattering  
-<<<<<<< HEAD
-  kPSlog10xlog10Q2fE,
-  kPSEDNufE // Used for Dark Neutrinos, two body final state
-=======
   kPSxQ2fE,
   kPSlog10xlog10Q2fE,
+  kPSEDNufE, // Used for Dark Neutrinos, two body final state
   kPSWQ2ctpphipfE,
   kPSWQ2ctpfE
->>>>>>> 5d498196
 } KinePhaseSpace_t;
 
 class KinePhaseSpace
@@ -128,21 +124,14 @@
       case(kPSTkTlctl)     : return "<{Tk,Tl,cos(theta_l)}|E>";  break;
       case(kPSQ2vfE)       : return "<{Q2,v}|E>"; break;
       // TODO: update this string when the appropriate kinematic variables are known
-<<<<<<< HEAD
       case(kPSQELEvGen)   : return "<QELEvGen>"; break;
       case(kPSDMELEvGen)  : return "<DMELEvGen>"; break;
       case(kPSTAfE)       : return "<{TA}|E>";   break;
       case(kPSlog10xlog10Q2fE) : return "<{log10x,log10Q2}|E>"; break;
       case(kPSEDNufE)     : return "<{EDNu}|E>"; break;
-=======
-      case(kPSQELEvGen)    : return "<QELEvGen>"; break;
-      case(kPSDMELEvGen)   : return "<DMELEvGen>"; break;
-      case(kPSTAfE)        : return "<{TA}|E>";   break;
       case(kPSxQ2fE)      : return "<{x,Q2}|E>";      break;
-      case(kPSlog10xlog10Q2fE) : return "<{log10x,log10Q2}|E>"; break;
       case(kPSWQ2ctpphipfE): return "<W, Q2, cost(theta_pion), phi_pion|E>"; break;
       case(kPSWQ2ctpfE)    : return "<W, Q2, cost(theta_pion)|E>"; break;
->>>>>>> 5d498196
     }
     return "** Undefined kinematic phase space **";
   }
