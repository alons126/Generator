--- conflicted
+++ resolved
@@ -3,25 +3,8 @@
  Copyright (c) 2003-2020, The GENIE Collaboration
  For the full text of the license visit http://copyright.genie-mc.org
 
-<<<<<<< HEAD
- Author: Costas Andreopoulos <costas.andreopoulos \at stfc.ac.uk>
-         University of Liverpool & STFC Rutherford Appleton Lab 
-
- For the class documentation see the corresponding header file.
-
- Important revisions after version 2.0.0 :
- @ Dec 14, 2009 - CA
-   Was first added in v2.5.1 
- @ Apr 24, 2010 - CA
-   Add code to decay the off-the-mass-shell W- using PYTHIA6. 
-   First complete version of the GLRES event thread.
- @ November 08, 2019 - Alfonso Garcia
-   Modified to generate the kinematics of outgoing lepton properly.
-   Phys. Rev. D 22, 2122 – Published 1 November 1980
-=======
  Costas Andreopoulos <constantinos.andreopoulos \at cern.ch>
  University of Liverpool & STFC Rutherford Appleton Laboratory
->>>>>>> ecc8eca4
 */
 //____________________________________________________________________________
 
@@ -76,15 +59,9 @@
   Interaction * interaction = event->Summary();
   const InitialState & init_state = interaction->InitState();
 
-<<<<<<< HEAD
   //incoming v & struck particle & remnant nucleus
   GHepParticle * nu     = event -> Probe();
   GHepParticle * el     = event -> HitElectron();
-=======
-  //
-  // Add remnant nucleus
-  //
->>>>>>> ecc8eca4
   GHepParticle * target = event -> TargetNucleus();
   assert(nu);
   assert(el);
@@ -97,7 +74,6 @@
 
   TLorentzVector p4_W = p4_nu + p4_el;
 
-<<<<<<< HEAD
   double Wmass = p4_W.M();
   LOG("GLRESGenerator", pINFO) << "Wmass : " << Wmass;
 
@@ -270,54 +246,6 @@
 
     }
   
-=======
-  event->AddParticle(kPdgWM, kIStDecayedState, 0,-1,-1,-1, p4_W, x4);
-
-  //
-  // Decay resonance and add decay products
-  //
-
-  double mass = p4_W.M();
-  char p6frame[10], p6nu[10], p6tgt[10];
-  strcpy(p6frame, "CMS"    );
-  strcpy(p6nu,    "nu_ebar");
-  strcpy(p6tgt,   "e-"     );
-  fPythia->Pyinit(p6frame, p6nu, p6tgt, mass);
-  fPythia->Pyevnt();
-  fPythia->Pylist(1);
-
-  // get LUJETS record
-  fPythia->GetPrimaries();
-  TClonesArray * pythia_particles =
-       (TClonesArray *) fPythia->ImportParticles("All");
-
-  // copy PYTHIA container to a new TClonesArray so as to transfer ownership
-  // of the container and of its elements to the calling method
-  int np = pythia_particles->GetEntries();
-  assert(np>0);
-  TClonesArray * particle_list = new TClonesArray("genie::GHepParticle", np);
-  particle_list->SetOwner(true);
-
-  // Vector defining rotation from LAB to LAB' (z:= \vec{resonance momentum})
-  TVector3 unitvq = p4_W.Vect().Unit();
-
-  // Boost velocity LAB' -> Resonance rest frame
-  TVector3 beta(0,0,p4_W.P()/p4_W.Energy());
-
-  GHepParticle * p = 0;
-  TIter piter(pythia_particles);
-  while( (p = (GHepParticle *) piter.Next()) ) {
-     int pdgc = p->Pdg();
-     int ist  = p->Status();
-     if(ist == 1) {
-        TLorentzVector p4o(p->Px(), p->Py(), p->Pz(), p->Energy());
-        p4o.Boost(beta);
-        TVector3 p3 = p4o.Vect();
-        p3.RotateUz(unitvq);
-        TLorentzVector p4(p3,p4o.Energy());
-        event->AddParticle(pdgc, kIStStableFinalState, 4,-1,-1,-1, p4, x4);
-     }
->>>>>>> ecc8eca4
   }
 
 }
